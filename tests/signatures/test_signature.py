--- conflicted
+++ resolved
@@ -193,28 +193,8 @@
     predictor = dspy.Predict(MySignature)
 
     lm = DummyLM(["short answer"])
-<<<<<<< HEAD
     with dspy.settings.context(lm=lm, backend=None):
         assert predictor().output == "short answer"
-
-        assert lm.get_convo(-1) == textwrap.dedent(
-            """\
-            First line
-                    Second line
-
-            ---
-
-            Follow the following format.
-
-            Output: ${output}
-
-            ---
-
-            Output: short answer"""
-        )
-=======
-    dspy.settings.configure(lm=lm)
-    assert predictor().output == "short answer"
 
     assert lm.get_convo(-1) == textwrap.dedent("""\
         First line
@@ -229,5 +209,4 @@
         
         ---
         
-        Output: short answer""")
->>>>>>> 61fd5ccd
+        Output: short answer""")