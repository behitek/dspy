--- conflicted
+++ resolved
@@ -6,14 +6,10 @@
 from .primitives import *
 from .retrieve import *
 from .signatures import *
-from .utils.logging import logger, set_log_level, set_log_output
+from .utils.logging import logger, set_log_output
 
 # Functional must be imported after primitives, predict and signatures
 from .functional import *  # isort: skip
-<<<<<<< HEAD
-=======
-from .utils.logging import logger, set_log_output
->>>>>>> 2ad84c2c
 
 settings = dsp.settings
 
