"""Retriever model for faiss: https://github.com/facebookresearch/faiss.
Author: Jagane Sundar: https://github.com/jagane.
"""

import logging
from typing import Optional, Union

import numpy as np

import dspy
from dsp.modules.sentence_vectorizer import SentenceTransformersVectorizer
from dsp.utils import dotdict

try:
    import faiss
except ImportError:
    faiss = None

if faiss is None:
    raise ImportError(
        """
        The faiss package is required. Install it using `pip install dspy-ai[faiss-cpu]`
        """,
    )


class FaissRM(dspy.Retrieve):
    """A retrieval module that uses an in-memory Faiss to return the top passages for a given query.

    Args:
        document_chunks: the input text chunks
        vectorizer: an object that is a subclass of BaseSentenceVectorizer
        k (int, optional): The number of top passages to retrieve. Defaults to 3.

    Returns:
        dspy.Prediction: An object containing the retrieved passages.

    Examples:
        Below is a code snippet that shows how to use this as the default retriver:
        ```python
        import dspy
        from dspy.retrieve import faiss_rm

        document_chunks = [
            "The superbowl this year was played between the San Francisco 49ers and the Kanasas City Chiefs",
            "Pop corn is often served in a bowl",
            "The Rice Bowl is a Chinese Restaurant located in the city of Tucson, Arizona",
            "Mars is the fourth planet in the Solar System",
            "An aquarium is a place where children can learn about marine life",
            "The capital of the United States is Washington, D.C",
            "Rock and Roll musicians are honored by being inducted in the Rock and Roll Hall of Fame",
            "Music albums were published on Long Play Records in the 70s and 80s",
            "Sichuan cuisine is a spicy cuisine from central China",
            "The interest rates for mortgages is considered to be very high in 2024",
        ]

        frm = faiss_rm.FaissRM(document_chunks)
        turbo = dspy.OpenAI(model="gpt-3.5-turbo")
        dspy.settings.configure(lm=turbo, rm=frm)
        print(frm(["I am in the mood for Chinese food"]))
        ```

        Below is a code snippet that shows how to use this in the forward() function of a module
        ```python
        self.retrieve = FaissRM(k=num_passages)
        ```
    """

    def __init__(self, document_chunks, vectorizer=None, k: int = 3):
        """Inits the faiss retriever.

        Args:
            document_chunks: a list of input strings.
            vectorizer: an object that is a subclass of BaseTransformersVectorizer.
            k: number of matches to return.
        """
        if vectorizer:
            self._vectorizer = vectorizer
        else:
            self._vectorizer = SentenceTransformersVectorizer()
        embeddings = self._vectorizer(document_chunks)
        xb = np.array(embeddings)
        d = len(xb[0])
        logging.info(f"FaissRM: embedding size={d}")
        if len(xb) < 100:
            self._faiss_index = faiss.IndexFlatL2(d)
            self._faiss_index.add(xb)
        else:
            # if we have at least 100 vectors, we use Voronoi cells
            nlist = 100
            quantizer = faiss.IndexFlatL2(d)
            self._faiss_index = faiss.IndexIVFFlat(quantizer, d, nlist)
            self._faiss_index.train(xb)
            self._faiss_index.add(xb)

        logging.info(f"{self._faiss_index.ntotal} vectors in faiss index")
        self._document_chunks = document_chunks  # save the input document chunks

        super().__init__(k=k)

    def _dump_raw_results(self, queries, index_list, distance_list) -> None:
        for i in range(len(queries)):
            indices = index_list[i]
            distances = distance_list[i]
            logging.debug(f"Query: {queries[i]}")
            for j in range(len(indices)):
                logging.debug(f"    Hit {j} = {indices[j]}/{distances[j]}: {self._document_chunks[indices[j]]}")
        return

<<<<<<< HEAD
    def forward(self, query_or_queries: Union[str, list[str]], k: Optional[int] = None) -> dspy.Prediction:
=======
    def forward(self, query_or_queries: Union[str, list[str]], k: Optional[int] = None,**kwargs) -> dspy.Prediction:
>>>>>>> 696f2d2e
        """Search the faiss index for k or self.k top passages for query.

        Args:
            query_or_queries (Union[str, List[str]]): The query or queries to search for.

        Returns:
            dspy.Prediction: An object containing the retrieved passages.
        """
        queries = [query_or_queries] if isinstance(query_or_queries, str) else query_or_queries
        queries = [q for q in queries if q]  # Filter empty queries
        embeddings = self._vectorizer(queries)
        emb_npa = np.array(embeddings)
        # For single query, just look up the top k passages
        if len(queries) == 1:
            distance_list, index_list = self._faiss_index.search(emb_npa, k or self.k)
            # self._dump_raw_results(queries, index_list, distance_list)
            passages = [(self._document_chunks[ind], ind) for ind in index_list[0]]
            return [dotdict({"long_text": passage[0], "index": passage[1]}) for passage in passages]

<<<<<<< HEAD
        distance_list, index_list = self._faiss_index.search(emb_npa, (k or self.k) * 3)
=======
        distance_list, index_list = self._faiss_index.search(emb_npa, (k or self.k) * 3,**kwargs)
>>>>>>> 696f2d2e
        # self._dump_raw_results(queries, index_list, distance_list)
        passage_scores = {}
        for emb in range(len(embeddings)):
            indices = index_list[emb]  # indices of neighbors for embeddings[emb] - this is an array of k*3 integers
            distances = distance_list[
                emb
            ]  # distances of neighbors for embeddings[emb] - this is an array of k*3 floating point numbers
            for res in range((k or self.k) * 3):
                neighbor = indices[res]
                distance = distances[res]
                if neighbor in passage_scores:
                    passage_scores[neighbor].append(distance)
                else:
                    passage_scores[neighbor] = [distance]
        # Note re. sorting:
        # first degree sort: number of queries that got a hit with any particular document chunk. More
        # is a better match. This is len(queries)-len(x[1])
        # second degree sort: sum of the distances of each hit returned by faiss. Smaller distance is a better match
<<<<<<< HEAD
        sorted_passages = sorted(passage_scores.items(), key=lambda x: (len(queries) - len(x[1]), sum(x[1])))[
            : k or self.k
        ]
        return [
            dotdict({"long_text": self._document_chunks[passage_index], "index": passage_index})
            for passage_index, _ in sorted_passages
        ]
=======
        sorted_passages = sorted(passage_scores.items(), key=lambda x: (len(queries) - len(x[1]), sum(x[1])))[: k or self.k]
        return [ dotdict({"long_text": self._document_chunks[passage_index], "index": passage_index}) for passage_index, _ in sorted_passages ]
>>>>>>> 696f2d2e
<|MERGE_RESOLUTION|>--- conflicted
+++ resolved
@@ -107,11 +107,7 @@
                 logging.debug(f"    Hit {j} = {indices[j]}/{distances[j]}: {self._document_chunks[indices[j]]}")
         return
 
-<<<<<<< HEAD
-    def forward(self, query_or_queries: Union[str, list[str]], k: Optional[int] = None) -> dspy.Prediction:
-=======
-    def forward(self, query_or_queries: Union[str, list[str]], k: Optional[int] = None,**kwargs) -> dspy.Prediction:
->>>>>>> 696f2d2e
+    def forward(self, query_or_queries: Union[str, list[str]], k: Optional[int] = None, **kwargs) -> dspy.Prediction:
         """Search the faiss index for k or self.k top passages for query.
 
         Args:
@@ -131,11 +127,7 @@
             passages = [(self._document_chunks[ind], ind) for ind in index_list[0]]
             return [dotdict({"long_text": passage[0], "index": passage[1]}) for passage in passages]
 
-<<<<<<< HEAD
-        distance_list, index_list = self._faiss_index.search(emb_npa, (k or self.k) * 3)
-=======
         distance_list, index_list = self._faiss_index.search(emb_npa, (k or self.k) * 3,**kwargs)
->>>>>>> 696f2d2e
         # self._dump_raw_results(queries, index_list, distance_list)
         passage_scores = {}
         for emb in range(len(embeddings)):
@@ -154,15 +146,10 @@
         # first degree sort: number of queries that got a hit with any particular document chunk. More
         # is a better match. This is len(queries)-len(x[1])
         # second degree sort: sum of the distances of each hit returned by faiss. Smaller distance is a better match
-<<<<<<< HEAD
         sorted_passages = sorted(passage_scores.items(), key=lambda x: (len(queries) - len(x[1]), sum(x[1])))[
             : k or self.k
         ]
         return [
             dotdict({"long_text": self._document_chunks[passage_index], "index": passage_index})
             for passage_index, _ in sorted_passages
-        ]
-=======
-        sorted_passages = sorted(passage_scores.items(), key=lambda x: (len(queries) - len(x[1]), sum(x[1])))[: k or self.k]
-        return [ dotdict({"long_text": self._document_chunks[passage_index], "index": passage_index}) for passage_index, _ in sorted_passages ]
->>>>>>> 696f2d2e
+        ]