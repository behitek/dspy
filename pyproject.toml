[build-system]
requires = ["setuptools>=40.8.0", "wheel"]
build-backend = "setuptools.build_meta"

[project]
name = "dspy-ai"
<<<<<<< HEAD
version = "2.4.1"
=======
version = "2.4.3"
>>>>>>> 696f2d2e
description = "DSPy"
readme = "README.md"
authors = [{ name = "Omar Khattab", email = "okhattab@stanford.edu" }]
license = { text = "MIT License" }
requires-python = ">=3.9, <4.0"
classifiers = [
    "Development Status :: 3 - Alpha",
    "Intended Audience :: Science/Research",
    "License :: OSI Approved :: MIT License",
    "Operating System :: POSIX :: Linux",
    "Programming Language :: Python :: 3", # removed 3.8
    "Programming Language :: Python :: 3.9",
]

# We have both project and tool.poetry.dependencies. Should we remove one?
# tool.poetry.dependencies is a convenience thing for poetry users.
# project dependencies function similarly to requirements.txt,
# `pip install .` will pull from pyproject.toml dependencies
<<<<<<< HEAD
=======

>>>>>>> 696f2d2e
dependencies = [
    "backoff~=2.2.1",
    "joblib~=1.3.2",
    "openai>=0.28.1,<2.0.0",
    "pandas",
    "regex",
    "ujson",
    "tqdm",
    "datasets~=2.14.6,<3.0.0",
    "requests",
    "optuna",
<<<<<<< HEAD
    "pydantic~=2.5",
=======
    "pydantic>=2.5.0,<=2.7",
>>>>>>> 696f2d2e
]

[project.optional-dependencies]
anthropic = ["anthropic~=0.18.0"]
chromadb = ["chromadb~=0.4.14"]
qdrant = ["qdrant-client>=1.6.2", "fastembed>=0.1.0"]
marqo = ["marqo"]
pinecone = ["pinecone-client~=2.2.4"]
weaviate = ["weaviate-client~=4.5.4"]
milvus = ["pymilvus~=2.3.7"]
docs = [
    "sphinx>=4.3.0",
    "furo>=2023.3.27",
    "docutils<0.17",
    "m2r2",
    "myst-parser",
    "myst-nb",
    "sphinx-autobuild",
    "sphinx_rtd_theme",
    "autodoc_pydantic",
    "sphinx-reredirects>=0.1.2",
    "sphinx-automodapi==0.16.0",
    
]
dev = ["pytest>=6.2.5"]

[project.urls]
homepage = "https://github.com/stanfordnlp/dspy"

[tool.poetry]
name = "dspy-ai"
version = "2.4.1"
description = "DSPy"
authors = ["Omar Khattab <okhattab@stanford.edu>"]
license = "MIT"
readme = "README.md"
homepage = "https://github.com/stanfordnlp/dspy"
repository = "https://github.com/stanfordnlp/dspy"
# documentation = "https://dspy-ai.readthedocs.io"
keywords = ["dspy", "ai", "language models", "llm", "openai"]

# may be a bit much
[tool.poetry.dependencies]
<<<<<<< HEAD
python = ">=3.9,<4.0"
pydantic = "^2.5"
=======
python = ">=3.9,<3.12"
pydantic = ">=2.5.0,<=2.7"
>>>>>>> 696f2d2e
backoff = "^2.2.1"
joblib = "^1.3.2"
openai = ">=0.28.1,<2.0.0"
pandas = "^2.1.1"
regex = "^2023.10.3"
ujson = "^5.8.0"
tqdm = "^4.66.1"
datasets = "^2.14.6"
requests = "^2.31.0"
optuna = "^3.4.0"
anthropic = { version = "^0.18.0", optional = true }
chromadb = { version = "^0.4.14", optional = true }
fastembed = { version = "^0.1.0", optional = true }
marqo = { version = "*", optional = true }
qdrant-client = { version = "^1.6.2", optional = true }
pinecone-client = { version = "^2.2.4", optional = true }
weaviate-client = { version = "^4.5.4", optional = true }
pymilvus = { version = "^2.3.6", optional = true }
sphinx = { version = ">=4.3.0", optional = true }
furo = { version = ">=2023.3.27", optional = true }
docutils = { version = "<0.17", optional = true }
m2r2 = { version = "*", optional = true }
myst-parser = { version = "*", optional = true }
myst-nb = { version = "*", optional = true }
sphinx-autobuild = { version = "*", optional = true }
sphinx_rtd_theme = { version = "*", optional = true }
autodoc_pydantic = { version = "*", optional = true }
sphinx-reredirects = { version = "^0.1.2", optional = true }
sphinx-automodapi = { version = "0.16.0", optional = true }
<<<<<<< HEAD
snoop = "^0.4.3"
litellm = "^1.26.3"
rich = "^13.7.1"

=======
groq = {version = "^0.4.2", optional = true }
rich = "^13.7.1"
psycopg2 = {version = "^2.9.9", optional = true}
pgvector = {version = "^0.2.5", optional = true}
structlog = "^24.1.0"


>>>>>>> 696f2d2e
[tool.poetry.group.dev.dependencies]
pytest = "^6.2.5"
transformers = "^4.38.2"
torch = "^2.2.1"
pytest-mock = "^3.12.0"
ruff = "^0.3.0"
black = "^24.2.0"
<<<<<<< HEAD
decorator = "^5.1.1"
=======
pre-commit = "^3.7.0"
>>>>>>> 696f2d2e

[tool.poetry.extras]
chromadb = ["chromadb"]
qdrant = ["qdrant-client", "fastembed"]
marqo = ["marqo"]
pinecone = ["pinecone-client"]
weaviate = ["weaviate-client"]
milvus = ["pymilvus"]
postgres = ["psycopg2", "pgvector"]
docs = [
    "sphinx",
    "furo",
    "docutils",
    "m2r2",
    "myst-parser",
    "myst-nb",
    "sphinx-autobuild",
    "sphinx_rtd_theme",
    "autodoc_pydantic",
    "sphinx-reredirects",
    "sphinx-automodapi",
]

[tool.poetry.group.doc.dependencies]
mkdocs = ">=1.5.3"
mkdocs-material = ">=9.0.6"
mkdocs-material-extensions = ">=1.3.1"
mkdocs-gen-files = "^0.5.0"
mkdocstrings-python = "^1.7.5"
mkdocstrings = { extras = ["python"], version = ">=0.20.0" }
mike = ">=2.0.0"

[tool.coverage.run]
branch = true
omit = [
    "*/__init__.py",
    "*/test_*.py",
    "*/tests/*.py",
    "*/conftest.py",
    "*/venv/*",
    "*/virtualenv/*",
    "*/.venv/*",
    "*/.virtualenv/*",
    "*/env/*",
    "*/.env/*",
    "*/setup.py",
]

[tool.coverage.report]
exclude_lines = [
    "pragma: no cover",
    "def __repr__",
    "if self.debug:",
    "raise AssertionError",
    "raise NotImplementedError",
    "if __name__ == '__main__':",
    "logger",
    "try",
    "except",
    "^\\s*self\\.\\w+(:\\s*[^=]+)?\\s*=.*$",
    "continue",
]

[tool.ruff]
line-length = 120
indent-width = 4
target-version = "py39"
extend-unsafe-fixes = ["D"]

[tool.ruff.lint]
# List of rules: https://docs.astral.sh/ruff/rules
select = [
    # flake8-builtins
    "A",
    # flake8-commas
    "COM812",
    # flake8-comprehensions
    "C4",
    # pydocstyle
    "D",
    # pycodestyle
    "E",
    # Pyflakes
    "F",
    # pyupgrade
    "UP",
    # flake8-bugbear
    "B",
    # flake8-simplify
    "SIM",
    # flake8-implicit-str-concat
    "ISC",
    # pep8-naming
    "N",
    # flake8-annotations
    "ANN",
    # flake8-async
    "ASYNC",
    # flake8-bandid selected
    "S",
    # flake8-print
    "T20",
    # flake8-return
    "RET",
    # flake8-simplify
    "SIM",
    # flake8-unused-arguments
    "ARG",
    # flake8-use-pathlib
    "PTH",
    # eradicate
    "ERA",
    # pandas-vet
    "PD",
    # Import sort
    "I",
    # avoid shadowing
    "PLW",
]
ignore = [
    "D100",
    "D101",
    "D104",
    "D106",
    # missing-type-self
    "ANN101",
    # missing-type-cls
    "ANN102",
    # missing-type-kwargs
    "ANN003",
    # utf-8 encoding skip
    "UP009",
    # Missing return type annotation for special method `__init__`
    "ANN204",
    # Star-arg unpacking after a keyword argument is strongly discouraged
    "B026",
    # Missing type annotation for function argument `self`
    "ANN001",
    # Dynamically typed expressions (typing.Any) are disallowed in `wrapper`
    "ANN401",
    # We don't need docstrings for every method
    "ANN202",
    "D107",
    "D102",
    "D103",
    # Inline lambdas
    "E731",
    # Sometimes we need List and Tuple
    "UP006",
]
# Allow fix for all enabled rules (when `--fix`) is provided.
fixable = ["ALL"]
unfixable = []

[tool.ruff.format]
docstring-code-format = true
quote-style = "double"
# Like Black, indent with spaces, rather than tabs.
indent-style = "space"
# Like Black, respect magic trailing commas.
skip-magic-trailing-comma = false
# Like Black, automatically detect the appropriate line ending.
line-ending = "auto"

[tool.ruff.lint.pydocstyle]
convention = "google"

[tool.ruff.lint.per-file-ignores]
"**/{tests,docs}/*" = ["ALL"]
"**__init__.py" = ["F401"]<|MERGE_RESOLUTION|>--- conflicted
+++ resolved
@@ -4,11 +4,7 @@
 
 [project]
 name = "dspy-ai"
-<<<<<<< HEAD
-version = "2.4.1"
-=======
 version = "2.4.3"
->>>>>>> 696f2d2e
 description = "DSPy"
 readme = "README.md"
 authors = [{ name = "Omar Khattab", email = "okhattab@stanford.edu" }]
@@ -27,10 +23,7 @@
 # tool.poetry.dependencies is a convenience thing for poetry users.
 # project dependencies function similarly to requirements.txt,
 # `pip install .` will pull from pyproject.toml dependencies
-<<<<<<< HEAD
-=======
-
->>>>>>> 696f2d2e
+
 dependencies = [
     "backoff~=2.2.1",
     "joblib~=1.3.2",
@@ -42,11 +35,7 @@
     "datasets~=2.14.6,<3.0.0",
     "requests",
     "optuna",
-<<<<<<< HEAD
-    "pydantic~=2.5",
-=======
     "pydantic>=2.5.0,<=2.7",
->>>>>>> 696f2d2e
 ]
 
 [project.optional-dependencies]
@@ -69,7 +58,7 @@
     "autodoc_pydantic",
     "sphinx-reredirects>=0.1.2",
     "sphinx-automodapi==0.16.0",
-    
+
 ]
 dev = ["pytest>=6.2.5"]
 
@@ -90,13 +79,8 @@
 
 # may be a bit much
 [tool.poetry.dependencies]
-<<<<<<< HEAD
-python = ">=3.9,<4.0"
-pydantic = "^2.5"
-=======
 python = ">=3.9,<3.12"
 pydantic = ">=2.5.0,<=2.7"
->>>>>>> 696f2d2e
 backoff = "^2.2.1"
 joblib = "^1.3.2"
 openai = ">=0.28.1,<2.0.0"
@@ -126,20 +110,14 @@
 autodoc_pydantic = { version = "*", optional = true }
 sphinx-reredirects = { version = "^0.1.2", optional = true }
 sphinx-automodapi = { version = "0.16.0", optional = true }
-<<<<<<< HEAD
-snoop = "^0.4.3"
-litellm = "^1.26.3"
-rich = "^13.7.1"
-
-=======
 groq = {version = "^0.4.2", optional = true }
 rich = "^13.7.1"
 psycopg2 = {version = "^2.9.9", optional = true}
 pgvector = {version = "^0.2.5", optional = true}
 structlog = "^24.1.0"
-
-
->>>>>>> 696f2d2e
+snoop = "^0.4.3"
+litellm = "^1.26.3"
+
 [tool.poetry.group.dev.dependencies]
 pytest = "^6.2.5"
 transformers = "^4.38.2"
@@ -147,11 +125,8 @@
 pytest-mock = "^3.12.0"
 ruff = "^0.3.0"
 black = "^24.2.0"
-<<<<<<< HEAD
 decorator = "^5.1.1"
-=======
 pre-commit = "^3.7.0"
->>>>>>> 696f2d2e
 
 [tool.poetry.extras]
 chromadb = ["chromadb"]
