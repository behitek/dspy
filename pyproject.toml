--- conflicted
+++ resolved
@@ -9,13 +9,13 @@
 readme = "README.md"
 authors = [{ name = "Omar Khattab", email = "okhattab@stanford.edu" }]
 license = { text = "MIT License" }
-requires-python = ">=3.9, <4.0"
+requires-python = ">=3.9, <3.12"
 classifiers = [
     "Development Status :: 3 - Alpha",
     "Intended Audience :: Science/Research",
     "License :: OSI Approved :: MIT License",
     "Operating System :: POSIX :: Linux",
-    "Programming Language :: Python :: 3", # removed 3.8
+    "Programming Language :: Python :: 3",    # removed 3.8
     "Programming Language :: Python :: 3.9",
 ]
 
@@ -60,10 +60,7 @@
     "autodoc_pydantic",
     "sphinx-reredirects>=0.1.2",
     "sphinx-automodapi==0.16.0",
-<<<<<<< HEAD
-
-=======
->>>>>>> 10271c9b
+
 ]
 dev = ["pytest>=6.2.5"]
 
