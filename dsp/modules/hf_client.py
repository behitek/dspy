--- conflicted
+++ resolved
@@ -126,34 +126,22 @@
             self.urls = [f"{url}:{port}"]
 
         else:
-<<<<<<< HEAD
             raise ValueError(
-                f"The url provided to `HFClientVLLM` is neither a string nor a list of strings. It is of type {type(url)}.",
+                f"The url provided to `HFClientVLLM` is neither a string nor a list of strings. It is of type {type(url)}."
             )
-=======
-            raise ValueError(f"The url provided to `HFClientVLLM` is neither a string nor a list of strings. It is of type {type(url)}.")
-        
+
         self.urls_const = tuple(self.urls)
         self.port = port
->>>>>>> 1c10a9d4
         self.model_type = model_type
         self.headers = {"Content-Type": "application/json"}
         self.kwargs |= kwargs
         # kwargs needs to have model, port and url for the lm.copy() to work properly
-<<<<<<< HEAD
         self.kwargs.update(
             {
                 "port": port,
-                "url": url,
-            },
-        )
-=======
-        self.kwargs.update({
-            'port': port,
-            'url': self.urls_const,
-        })
-
->>>>>>> 1c10a9d4
+                "url": self.urls_const,
+            }
+        )
 
     def _generate(self, prompt, **kwargs):
         kwargs = {**self.kwargs, **kwargs}
@@ -205,11 +193,7 @@
                 **kwargs,
             }
 
-<<<<<<< HEAD
-            response = send_hfvllm_request_v00(
-=======
             response = send_hfvllm_request_v01_wrapped(
->>>>>>> 1c10a9d4
                 f"{url}/v1/completions",
                 url=self.urls_const,
                 port=self.port,
@@ -230,18 +214,22 @@
                 print("Failed to parse JSON response:", response.text)
                 raise Exception("Received invalid JSON response from server")
 
-@CacheMemory.cache(ignore=['arg'])
+
+@CacheMemory.cache(ignore=["arg"])
 def send_hfvllm_request_v01(arg, url, port, **kwargs):
     return requests.post(arg, **kwargs)
 
+
 # @functools.lru_cache(maxsize=None if cache_turn_on else 0)
-@NotebookCacheMemory.cache(ignore=['arg'])
+@NotebookCacheMemory.cache(ignore=["arg"])
 def send_hfvllm_request_v01_wrapped(arg, url, port, **kwargs):
     return send_hftgi_request_v01(arg, url, port, **kwargs)
+
 
 @CacheMemory.cache
 def send_hfvllm_request_v00(arg, **kwargs):
     return requests.post(arg, **kwargs)
+
 
 @CacheMemory.cache
 def send_hfvllm_chat_request_v00(arg, **kwargs):
