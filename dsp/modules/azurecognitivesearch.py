--- conflicted
+++ resolved
@@ -12,12 +12,9 @@
         "Please use the command: pip install azure-search-documents",
     )
 
-<<<<<<< HEAD
-=======
 # Deprecated: This module is scheduled for removal in future releases.
 # Please use the AzureAISearchRM class from dspy.retrieve.azureaisearch_rm instead.
 # For more information, refer to the updated documentation.
->>>>>>> 696f2d2e
 
 class AzureCognitiveSearch:
     """Wrapper for the Azure Cognitive Search Retrieval."""
@@ -45,13 +42,10 @@
         )
 
     def __call__(self, query: str, k: int = 10) -> Union[list[str], list[dotdict]]:
-<<<<<<< HEAD
-=======
         print("""# Deprecated: This module is scheduled for removal in future releases.
                 Please use the AzureAISearchRM class from dspy.retrieve.azureaisearch_rm instead.
                 For more information, refer to the updated documentation.""")
 
->>>>>>> 696f2d2e
         topk: list[dict[str, Any]] = azure_search_request(self.field_text, self.field_score, self.client, query, k)
         topk = [{**d, "long_text": d["text"]} for d in topk]
 
