from abc import ABC, abstractmethod


class LM(ABC):
    """Abstract class for language models."""

    def __init__(self, model):
        self.kwargs = {
            "model": model,
            "temperature": 0.0,
            "max_tokens": 150,
            "top_p": 1,
            "frequency_penalty": 0,
            "presence_penalty": 0,
            "n": 1,
        }
        self.provider = "default"

        self.history = []

    @abstractmethod
    def basic_request(self, prompt, **kwargs):
        pass

    def request(self, prompt, **kwargs):
        return self.basic_request(prompt, **kwargs)

    def print_green(self, text: str, end: str = "\n"):
        return "\x1b[32m" + str(text) + "\x1b[0m" + end

    def print_red(self, text: str, end: str = "\n"):
        return "\x1b[31m" + str(text) + "\x1b[0m" + end

    def inspect_history(self, n: int = 1, skip: int = 0):
        """Prints the last n prompts and their completions.

        TODO: print the valid choice that contains filled output field instead of the first.
        """
        provider: str = self.provider

        last_prompt = None
        printed = []
        n = n + skip

        for x in reversed(self.history[-100:]):
            prompt = x["prompt"]

            if prompt != last_prompt:
<<<<<<< HEAD
                if provider == "clarifai" or provider == "google" or provider == "claude":
                    printed.append(
                        (
                            prompt,
                            x["response"],
                        ),
                    )
                else:
                    printed.append(
                        (
                            prompt,
                            x["response"].generations if provider == "cohere" else x["response"]["choices"],
                        ),
                    )
=======
                if provider == "clarifai" or provider == "google":
                    printed.append((prompt, x["response"]))
                elif provider == "anthropic":
                    blocks = [{"text": block.text} for block in x["response"].content if block.type == "text"]
                    printed.append((prompt, blocks))
                elif provider == "cohere":
                    printed.append((prompt, x["response"].text))
                elif provider == "mistral":
                    printed.append((prompt, x['response'].choices))
                else:
                    printed.append((prompt, x["response"]["choices"]))
>>>>>>> 696f2d2e

            last_prompt = prompt

            if len(printed) >= n:
                break

        for idx, (prompt, choices) in enumerate(reversed(printed)):
            printing_value = ""

            # skip the first `skip` prompts
            if (n - idx - 1) < skip:
                continue

            printing_value += "\n\n\n"
            printing_value += prompt

            text = ""
            if provider == "cohere":
                text = choices
            elif provider == "openai" or provider == "ollama":
<<<<<<< HEAD
                text = " " + self._get_choice_text(choices[0]).strip()
            elif provider == "clarifai" or provider == "claude":
                text = choices
=======
                text = ' ' + self._get_choice_text(choices[0]).strip()
            elif provider == "clarifai" or provider == "claude" :
                text=choices
            elif provider == "groq":
                text = ' ' + choices
>>>>>>> 696f2d2e
            elif provider == "google":
                text = choices[0].parts[0].text
            elif provider == "mistral":
                text = choices[0].message.content
            else:
                text = choices[0]["text"]
            printing_value += self.print_green(text, end="")

            if len(choices) > 1:
                printing_value += self.print_red(f" \t (and {len(choices)-1} other completions)", end="")

            printing_value += "\n\n\n"

        print(printing_value)
        return printing_value

    @abstractmethod
    def __call__(self, prompt, only_completed=True, return_sorted=False, **kwargs):
        pass

    def copy(self, **kwargs):
        """Returns a copy of the language model with the same parameters."""
        kwargs = {**self.kwargs, **kwargs}
        model = kwargs.pop("model")

        return self.__class__(model=model, **kwargs)<|MERGE_RESOLUTION|>--- conflicted
+++ resolved
@@ -46,34 +46,17 @@
             prompt = x["prompt"]
 
             if prompt != last_prompt:
-<<<<<<< HEAD
                 if provider == "clarifai" or provider == "google" or provider == "claude":
-                    printed.append(
-                        (
-                            prompt,
-                            x["response"],
-                        ),
-                    )
-                else:
-                    printed.append(
-                        (
-                            prompt,
-                            x["response"].generations if provider == "cohere" else x["response"]["choices"],
-                        ),
-                    )
-=======
-                if provider == "clarifai" or provider == "google":
                     printed.append((prompt, x["response"]))
                 elif provider == "anthropic":
                     blocks = [{"text": block.text} for block in x["response"].content if block.type == "text"]
                     printed.append((prompt, blocks))
                 elif provider == "cohere":
-                    printed.append((prompt, x["response"].text))
+                    printed.append((prompt, x["response"].generations))
                 elif provider == "mistral":
                     printed.append((prompt, x['response'].choices))
                 else:
                     printed.append((prompt, x["response"]["choices"]))
->>>>>>> 696f2d2e
 
             last_prompt = prompt
 
@@ -94,17 +77,11 @@
             if provider == "cohere":
                 text = choices
             elif provider == "openai" or provider == "ollama":
-<<<<<<< HEAD
-                text = " " + self._get_choice_text(choices[0]).strip()
-            elif provider == "clarifai" or provider == "claude":
-                text = choices
-=======
                 text = ' ' + self._get_choice_text(choices[0]).strip()
             elif provider == "clarifai" or provider == "claude" :
                 text=choices
             elif provider == "groq":
                 text = ' ' + choices
->>>>>>> 696f2d2e
             elif provider == "google":
                 text = choices[0].parts[0].text
             elif provider == "mistral":
